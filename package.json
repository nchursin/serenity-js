--- conflicted
+++ resolved
@@ -72,12 +72,8 @@
     "eslint": "^7.28.0",
     "eslint-plugin-import": "^2.23.4",
     "eslint-plugin-simple-import-sort": "^7.0.0",
-<<<<<<< HEAD
     "eslint-plugin-unicorn": "^33.0.1",
-=======
-    "eslint-plugin-unicorn": "^32.0.1",
     "eslint-plugin-unused-imports": "^1.1.1",
->>>>>>> ab8dfd08
     "gh-pages": "^3.1.0",
     "istanbul": "^0.4.5",
     "istanbul-merge": "^1.1.1",
