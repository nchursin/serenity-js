--- conflicted
+++ resolved
@@ -47,13 +47,8 @@
   "devDependencies": {
     "@types/chai": "^4.2.18",
     "@types/chai-as-promised": "^7.1.4",
-<<<<<<< HEAD
     "@types/node": "^14.17.3",
-    "@types/sinon": "^10.0.0",
-=======
-    "@types/node": "^14.14.45",
     "@types/sinon": "^10.0.2",
->>>>>>> b6633054
     "@types/sinon-chai": "^3.2.5",
     "@typescript-eslint/eslint-plugin": "^4.23.0",
     "@typescript-eslint/parser": "^4.23.0",
