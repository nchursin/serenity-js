--- conflicted
+++ resolved
@@ -44,15 +44,9 @@
     "postinstall": "lerna bootstrap && link-parent-bin -c packages && link-parent-bin -c integration && link-parent-bin -c examples && link-parent-bin -c documentation"
   },
   "devDependencies": {
-<<<<<<< HEAD
     "@types/chai": "^4.2.18",
     "@types/chai-as-promised": "^7.1.4",
-    "@types/node": "^14.14.43",
-=======
-    "@types/chai": "^4.2.17",
-    "@types/chai-as-promised": "^7.1.3",
     "@types/node": "^14.14.45",
->>>>>>> 5d7b7530
     "@types/sinon": "^10.0.0",
     "@types/sinon-chai": "^3.2.5",
     "@typescript-eslint/eslint-plugin": "^4.22.1",
