--- conflicted
+++ resolved
@@ -42,12 +42,8 @@
     "@serenity-js/core": "^2.0.0"
   },
   "dependencies": {
-<<<<<<< HEAD
-    "@types/chai": "^4.2.22",
+    "@types/chai": "^4.3.0",
     "@types/chai-as-promised": "^7.1.4",
-=======
-    "@types/chai": "^4.3.0",
->>>>>>> d6dce465
     "chai": "^4.3.4",
     "chai-as-promised": "^7.1.1",
     "tiny-types": "^1.16.1",
