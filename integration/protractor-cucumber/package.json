--- conflicted
+++ resolved
@@ -40,13 +40,8 @@
   "devDependencies": {
     "@types/chai": "^4.2.21",
     "@types/mocha": "^9.0.0",
-<<<<<<< HEAD
-    "mocha": "^9.0.2",
+    "mocha": "^9.0.3",
     "ts-node": "^10.2.0",
-=======
-    "mocha": "^9.0.3",
-    "ts-node": "^10.1.0",
->>>>>>> b086d31e
     "typescript": "^4.3.5"
   }
 }