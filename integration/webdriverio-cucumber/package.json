--- conflicted
+++ resolved
@@ -40,19 +40,11 @@
     "@wdio/cucumber-framework": "^7.16.6",
     "@wdio/mocha-framework": "^7.16.6",
     "@wdio/reporter": "^7.16.3",
-<<<<<<< HEAD
-    "@wdio/spec-reporter": "^7.16.4",
-    "chromedriver": "^95.0.0",
-    "webdriverio": "^7.16.4",
-    "ts-node": "^10.4.0",
-    "typescript": "^4.5.2"
-=======
     "@wdio/spec-reporter": "^7.16.9",
     "chromedriver": "^96.0.0",
     "webdriverio": "^7.16.9",
-    "ts-node": "^10.2.1",
-    "typescript": "^4.4.3"
->>>>>>> ad5e8d0c
+    "ts-node": "^10.4.0",
+    "typescript": "^4.5.2"
   },
   "devDependencies": {
     "@types/mocha": "^9.0.0",
