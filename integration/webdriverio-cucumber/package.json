{
  "name": "@integration/webdriverio-cucumber",
  "version": "2.0.0",
  "description": "WebdriverIO/Cucumber integration tests",
  "author": {
    "name": "Jan Molak",
    "email": "jan.molak@smartcodeltd.co.uk",
    "url": "https://janmolak.com"
  },
  "homepage": "https://serenity-js.org",
  "license": "Apache-2.0",
  "private": true,
  "config": {
    "access": "private"
  },
  "scripts": {
    "clean": "rimraf lib",
    "lint": "eslint --ext ts --config ../../.eslintrc.js",
    "test": "mocha --config ../../.mocharc.yml 'spec/**/*.spec.*'"
  },
  "repository": {
    "type": "git",
    "url": "https://github.com/serenity-js/serenity-js.git"
  },
  "bugs": {
    "url": "https://github.com/serenity-js/serenity-js/issues"
  },
  "engines": {
    "node": "^12 || ^14 || ^16",
    "npm": "^6 || ^7"
  },
  "dependencies": {
    "@cucumber/cucumber": "^7.3.1",
    "@integration/testing-tools": "2.0.0",
    "@serenity-js/core": "^2.0.0",
    "@serenity-js/cucumber": "^2.0.0",
    "@serenity-js/webdriverio": "^2.0.0",
<<<<<<< HEAD
    "@wdio/cli": "^7.12.5",
    "@wdio/local-runner": "^7.12.5",
    "@wdio/cucumber-framework": "^7.12.5",
=======
    "@wdio/cli": "^7.12.6",
    "@wdio/local-runner": "^7.12.5",
    "@wdio/cucumber-framework": "^7.12.5",
    "@wdio/mocha-framework": "^7.12.5",
>>>>>>> a3ca096d
    "@wdio/reporter": "^7.12.5",
    "@wdio/spec-reporter": "^7.12.5",
    "chromedriver": "^93.0.1",
    "webdriverio": "^7.12.5",
    "ts-node": "^10.2.1",
    "typescript": "^4.4.3"
  },
  "devDependencies": {
    "@types/mocha": "^9.0.0",
    "mocha": "^9.1.1"
  }
}<|MERGE_RESOLUTION|>--- conflicted
+++ resolved
@@ -35,16 +35,9 @@
     "@serenity-js/core": "^2.0.0",
     "@serenity-js/cucumber": "^2.0.0",
     "@serenity-js/webdriverio": "^2.0.0",
-<<<<<<< HEAD
-    "@wdio/cli": "^7.12.5",
-    "@wdio/local-runner": "^7.12.5",
-    "@wdio/cucumber-framework": "^7.12.5",
-=======
     "@wdio/cli": "^7.12.6",
     "@wdio/local-runner": "^7.12.5",
     "@wdio/cucumber-framework": "^7.12.5",
-    "@wdio/mocha-framework": "^7.12.5",
->>>>>>> a3ca096d
     "@wdio/reporter": "^7.12.5",
     "@wdio/spec-reporter": "^7.12.5",
     "chromedriver": "^93.0.1",
