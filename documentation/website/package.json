{
  "name": "@documentation/website",
  "version": "2.0.0",
  "description": "Serenity/JS API documentation template",
  "author": {
    "name": "Jan Molak",
    "email": "jan.molak@smartcodeltd.co.uk",
    "url": "https://janmolak.com"
  },
  "homepage": "https://serenity-js.org",
  "license": "Apache-2.0",
  "private": true,
  "config": {
    "access": "private"
  },
  "keywords": [
    "serenity-js",
    "internal"
  ],
  "scripts": {
    "clean": "exit 0",
    "lint": "exit 0",
    "compile": "exit 0",
    "start": "cross-env NODE_ENV=dev node build.js",
    "site": "node build.js"
  },
  "repository": {
    "type": "git",
    "url": "https://github.com/serenity-js/serenity-js.git"
  },
  "bugs": {
    "url": "https://github.com/serenity-js/serenity-js/issues"
  },
  "engines": {
    "node": "^12 || ^14 || ^16",
    "npm": "^6 || ^7 || ^8"
  },
  "devDependencies": {
    "@fortawesome/fontawesome-free": "^5.15.4",
    "@serenity-js/assertions": "^2.0.0",
    "@serenity-js/console-reporter": "^2.0.0",
    "@serenity-js/core": "^2.0.0",
    "@serenity-js/cucumber": "^2.0.0",
    "@serenity-js/jasmine": "^2.0.0",
    "@serenity-js/local-server": "^2.0.0",
    "@serenity-js/mocha": "^2.0.0",
    "@serenity-js/protractor": "^2.0.0",
    "@serenity-js/rest": "^2.0.0",
    "@serenity-js/serenity-bdd": "^2.0.0",
    "@serenity-js/webdriverio": "^2.0.0",
<<<<<<< HEAD
    "@serenity-js/playwright": "^2.0.0",
    "async": "^3.2.1",
=======
    "async": "^3.2.2",
>>>>>>> 0c706f75
    "cheerio": "^1.0.0-rc.10",
    "clean-css": "^5.2.2",
    "glob": "^7.2.0",
    "handlebars": "^4.7.7",
    "jstransformer-handlebars": "^1.1.0",
    "jstransformer-marked": "^1.0.3",
    "metalsmith": "^2.3.0",
    "metalsmith-autotoc": "^0.1.5",
    "metalsmith-browser-sync": "^1.1.1",
    "metalsmith-discover-helpers": "^0.1.1",
    "metalsmith-discover-partials": "^0.1.2",
    "metalsmith-filemetadata": "^2.1.0",
    "metalsmith-ignore": "^1.0.0",
    "metalsmith-in-place": "^4.4.2",
    "metalsmith-layouts": "^2.3.1",
    "metalsmith-path": "^0.3.1",
    "metalsmith-regex-replace": "^1.2.0",
    "metalsmith-rename": "^1.0.0",
    "metalsmith-sitemap": "^1.2.2",
    "metalsmith-uglify": "^2.4.0",
    "minimatch": "^3.0.4",
    "node-sass": "^6.0.1",
    "prismjs": "^1.25.0",
    "prism-themes": "^1.9.0",
    "yaml": "^1.10.2"
  }
}<|MERGE_RESOLUTION|>--- conflicted
+++ resolved
@@ -48,12 +48,8 @@
     "@serenity-js/rest": "^2.0.0",
     "@serenity-js/serenity-bdd": "^2.0.0",
     "@serenity-js/webdriverio": "^2.0.0",
-<<<<<<< HEAD
     "@serenity-js/playwright": "^2.0.0",
-    "async": "^3.2.1",
-=======
     "async": "^3.2.2",
->>>>>>> 0c706f75
     "cheerio": "^1.0.0-rc.10",
     "clean-css": "^5.2.2",
     "glob": "^7.2.0",
