--- conflicted
+++ resolved
@@ -48,12 +48,8 @@
     "@serenity-js/rest": "^2.0.0",
     "@serenity-js/serenity-bdd": "^2.0.0",
     "@serenity-js/webdriverio": "^2.0.0",
-<<<<<<< HEAD
     "@serenity-js/playwright": "^2.0.0",
-    "async": "^3.2.0",
-=======
     "async": "^3.2.1",
->>>>>>> 032a7f9f
     "cheerio": "^1.0.0-rc.10",
     "clean-css": "^5.1.5",
     "glob": "^7.1.7",
@@ -79,10 +75,5 @@
     "prismjs": "^1.24.1",
     "prism-themes": "^1.8.0",
     "yaml": "^1.10.2"
-  },
-  "dependencies": {
-    "@types/chai": "^4.2.21",
-    "ts-node": "^10.1.0",
-    "typescript": "^4.3.5"
   }
 }