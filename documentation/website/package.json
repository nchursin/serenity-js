--- conflicted
+++ resolved
@@ -50,13 +50,8 @@
     "@serenity-js/webdriverio": "^2.0.0",
     "async": "^3.2.1",
     "cheerio": "^1.0.0-rc.10",
-<<<<<<< HEAD
     "clean-css": "^5.2.1",
-    "glob": "^7.1.7",
-=======
-    "clean-css": "^5.1.5",
     "glob": "^7.2.0",
->>>>>>> 6d8523e4
     "handlebars": "^4.7.7",
     "jstransformer-handlebars": "^1.1.0",
     "jstransformer-marked": "^1.0.3",
