{
  "name": "@documentation/esdoc-typescript-plugin",
  "version": "2.0.0",
  "description": "A TypeScript plugin for ESDoc",
  "author": {
    "name": "Jan Molak",
    "email": "jan.molak@smartcodeltd.co.uk",
    "url": "https://janmolak.com"
  },
  "homepage": "https://serenity-js.org",
  "license": "Apache-2.0",
  "private": true,
  "config": {
    "access": "private"
  },
  "keywords": [
    "serenity-js",
    "internal"
  ],
  "scripts": {
    "clean": "exit 0",
    "lint": "exit 0",
    "test": "rimraf ./target && node ./spec/init.js && mocha --config ../../.mocharc.yml 'spec/**/*.spec.*' -R spec",
    "compile": "exit 0"
  },
  "repository": {
    "type": "git",
    "url": "https://github.com/serenity-js/serenity-js.git"
  },
  "bugs": {
    "url": "https://github.com/serenity-js/serenity-js/issues"
  },
  "engines": {
    "node": "^12 || ^14 || ^16",
    "npm": "^6 || ^7"
  },
  "dependencies": {
<<<<<<< HEAD
    "@babel/parser": "^7.15.5",
    "typescript": "^4.4.3"
=======
    "@babel/parser": "^7.15.6",
    "typescript": "^4.4.2"
>>>>>>> cc0b3e46
  },
  "devDependencies": {
    "@integration/testing-tools": "2.0.0",
    "@types/chai": "^4.2.21",
    "ts-node": "^10.2.1",
    "esdoc": "^1.1.0"
  },
  "main": "src/Plugin.js"
}<|MERGE_RESOLUTION|>--- conflicted
+++ resolved
@@ -35,13 +35,8 @@
     "npm": "^6 || ^7"
   },
   "dependencies": {
-<<<<<<< HEAD
-    "@babel/parser": "^7.15.5",
+    "@babel/parser": "^7.15.6",
     "typescript": "^4.4.3"
-=======
-    "@babel/parser": "^7.15.6",
-    "typescript": "^4.4.2"
->>>>>>> cc0b3e46
   },
   "devDependencies": {
     "@integration/testing-tools": "2.0.0",
