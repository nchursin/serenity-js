{
  "name": "@serenity-js/serenity-bdd",
  "version": "2.31.1",
  "description": "Serenity BDD reporter for Serenity/JS",
  "author": {
    "name": "Jan Molak",
    "email": "jan.molak@smartcodeltd.co.uk",
    "url": "https://janmolak.com"
  },
  "funding": {
    "url": "https://github.com/sponsors/serenity-js"
  },
  "homepage": "https://serenity-js.org",
  "license": "Apache-2.0",
  "publishConfig": {
    "access": "public"
  },
  "main": "lib/index.js",
  "typings": "lib/index.d.ts",
  "bin": {
    "serenity-bdd": "bin/serenity-bdd"
  },
  "keywords": [
    "serenity-js",
    "tdd",
    "bdd",
    "test",
    "testing"
  ],
  "scripts": {
    "clean": "rimraf .nyc_output lib target",
    "lint": "eslint --ext ts --config ../../.eslintrc.js .",
    "lint:fix": "npm run lint -- --fix",
    "test": "nyc --report-dir ../../target/coverage/serenity-bdd mocha --config ../../.mocharc.yml 'spec/**/*.spec.*'",
    "compile": "tsc --project tsconfig.json",
    "site": "esdoc -c .esdoc.js"
  },
  "repository": {
    "type": "git",
    "url": "https://github.com/serenity-js/serenity-js.git"
  },
  "bugs": {
    "url": "https://github.com/serenity-js/serenity-js/issues"
  },
  "engines": {
    "node": "^12 || ^14 || ^16",
    "npm": "^6 || ^7"
  },
  "dependencies": {
    "@serenity-js/assertions": "2.31.1",
    "@serenity-js/core": "2.31.1",
    "@serenity-js/rest": "2.31.1",
    "axios": "^0.21.4",
    "chalk": "^4.1.2",
    "find-java-home": "^1.2.2",
    "https-proxy-agent": "^5.0.0",
    "progress": "^2.0.3",
    "tiny-types": "^1.16.1",
    "which": "^2.0.2",
    "yargs": "^16.2.0"
  },
  "devDependencies": {
    "@documentation/esdoc-template": "2.0.0",
    "@integration/testing-tools": "2.0.0",
    "@types/chai": "^4.2.21",
    "@types/mocha": "^9.0.0",
    "@types/progress": "^2.0.5",
<<<<<<< HEAD
    "memfs": "^3.2.2",
    "mocha": "^9.1.1",
=======
    "memfs": "^3.2.4",
    "mocha": "^9.1.0",
>>>>>>> 62adcd7b
    "ts-node": "^10.2.1",
    "typescript": "^4.4.2"
  },
  "nyc": {
    "include": [
      "src/**/*.ts"
    ],
    "exclude": [
      "src/**/*.d.ts",
      "src/cli",
      "lib",
      "node_modules",
      "spec"
    ],
    "extension": [
      ".ts"
    ],
    "require": [
      "ts-node/register"
    ],
    "reporter": [
      "json"
    ],
    "cache": true,
    "all": true
  }
}<|MERGE_RESOLUTION|>--- conflicted
+++ resolved
@@ -65,13 +65,8 @@
     "@types/chai": "^4.2.21",
     "@types/mocha": "^9.0.0",
     "@types/progress": "^2.0.5",
-<<<<<<< HEAD
-    "memfs": "^3.2.2",
+    "memfs": "^3.2.4",
     "mocha": "^9.1.1",
-=======
-    "memfs": "^3.2.4",
-    "mocha": "^9.1.0",
->>>>>>> 62adcd7b
     "ts-node": "^10.2.1",
     "typescript": "^4.4.2"
   },
