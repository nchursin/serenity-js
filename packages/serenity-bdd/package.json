--- conflicted
+++ resolved
@@ -65,16 +65,10 @@
     "@types/chai": "^4.2.22",
     "@types/mocha": "^9.0.0",
     "@types/progress": "^2.0.5",
-<<<<<<< HEAD
     "if-env": "^1.0.4",
-    "memfs": "^3.3.0",
-    "mocha": "^9.1.3",
-    "ts-node": "^10.2.1",
-=======
     "memfs": "^3.4.0",
     "mocha": "^9.1.3",
     "ts-node": "^10.4.0",
->>>>>>> 0c706f75
     "typescript": "^4.5.2"
   },
   "nyc": {
