{
  "name": "@serenity-js/serenity-bdd",
  "version": "2.30.3",
  "description": "Serenity BDD reporter for Serenity/JS",
  "author": {
    "name": "Jan Molak",
    "email": "jan.molak@smartcodeltd.co.uk",
    "url": "https://janmolak.com"
  },
  "funding": {
    "url": "https://github.com/sponsors/serenity-js"
  },
  "homepage": "https://serenity-js.org",
  "license": "Apache-2.0",
  "publishConfig": {
    "access": "public"
  },
  "main": "lib/index.js",
  "typings": "lib/index.d.ts",
  "bin": {
    "serenity-bdd": "bin/serenity-bdd"
  },
  "keywords": [
    "serenity-js",
    "tdd",
    "bdd",
    "test",
    "testing"
  ],
  "scripts": {
    "clean": "rimraf .nyc_output lib target",
    "lint": "eslint --ext ts --config ../../.eslintrc.js .",
    "lint:fix": "npm run lint -- --fix",
    "test": "nyc --report-dir ../../target/coverage/serenity-bdd mocha --config ../../.mocharc.yml 'spec/**/*.spec.*'",
    "compile": "tsc --project tsconfig.json",
    "site": "esdoc -c .esdoc.js"
  },
  "repository": {
    "type": "git",
    "url": "https://github.com/serenity-js/serenity-js.git"
  },
  "bugs": {
    "url": "https://github.com/serenity-js/serenity-js/issues"
  },
  "engines": {
    "node": "^12 || ^14 || ^16",
    "npm": "^6 || ^7"
  },
  "dependencies": {
    "@serenity-js/assertions": "2.30.3",
    "@serenity-js/core": "2.30.3",
    "@serenity-js/rest": "2.30.3",
    "axios": "^0.21.1",
    "chalk": "^4.1.2",
    "find-java-home": "^1.2.2",
    "https-proxy-agent": "^5.0.0",
    "progress": "^2.0.3",
    "tiny-types": "^1.16.1",
    "which": "^2.0.2",
    "yargs": "^16.2.0"
  },
  "devDependencies": {
    "@documentation/esdoc-template": "2.0.0",
    "@integration/testing-tools": "2.0.0",
    "@types/chai": "^4.2.21",
    "@types/mocha": "^9.0.0",
    "@types/progress": "^2.0.5",
    "memfs": "^3.2.2",
<<<<<<< HEAD
    "mocha": "^9.0.3",
    "ts-node": "^10.2.1",
=======
    "mocha": "^9.1.0",
    "ts-node": "^10.2.0",
>>>>>>> 2a42503a
    "typescript": "^4.3.5"
  },
  "nyc": {
    "include": [
      "src/**/*.ts"
    ],
    "exclude": [
      "src/**/*.d.ts",
      "src/cli",
      "lib",
      "node_modules",
      "spec"
    ],
    "extension": [
      ".ts"
    ],
    "require": [
      "ts-node/register"
    ],
    "reporter": [
      "json"
    ],
    "cache": true,
    "all": true
  }
}<|MERGE_RESOLUTION|>--- conflicted
+++ resolved
@@ -66,13 +66,8 @@
     "@types/mocha": "^9.0.0",
     "@types/progress": "^2.0.5",
     "memfs": "^3.2.2",
-<<<<<<< HEAD
-    "mocha": "^9.0.3",
+    "mocha": "^9.1.0",
     "ts-node": "^10.2.1",
-=======
-    "mocha": "^9.1.0",
-    "ts-node": "^10.2.0",
->>>>>>> 2a42503a
     "typescript": "^4.3.5"
   },
   "nyc": {
