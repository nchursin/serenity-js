--- conflicted
+++ resolved
@@ -55,13 +55,8 @@
     "@types/semver": "^7.3.8",
     "assertion-error-formatter": "^3.0.0",
     "memfs": "^3.2.2",
-<<<<<<< HEAD
-    "mocha": "^9.0.2",
+    "mocha": "^9.0.3",
     "ts-node": "^10.2.0",
-=======
-    "mocha": "^9.0.3",
-    "ts-node": "^10.1.0",
->>>>>>> b086d31e
     "typescript": "^4.3.5"
   },
   "repository": {
