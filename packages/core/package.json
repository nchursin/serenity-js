{
  "name": "@serenity-js/core",
  "version": "2.30.3",
  "description": "Serenity/JS Screenplay, reporting engine and core interfaces.",
  "author": {
    "name": "Jan Molak",
    "email": "jan.molak@smartcodeltd.co.uk",
    "url": "https://janmolak.com"
  },
  "funding": {
    "url": "https://github.com/sponsors/serenity-js"
  },
  "homepage": "https://serenity-js.org",
  "license": "Apache-2.0",
  "publishConfig": {
    "access": "public"
  },
  "main": "lib/index.js",
  "typings": "lib/index.d.ts",
  "keywords": [
    "bdd",
    "tdd",
    "test",
    "testing",
    "serenity",
    "screenplay"
  ],
  "scripts": {
    "clean": "rimraf .nyc_output lib target",
    "lint": "eslint --ext ts --config ../../.eslintrc.js .",
    "lint:fix": "npm run lint -- --fix",
    "test": "nyc --report-dir ../../target/coverage/core mocha --config ../../.mocharc.yml 'spec/**/*.spec.*'",
    "compile": "tsc --project tsconfig.json",
    "site": "esdoc -c .esdoc.js"
  },
  "dependencies": {
    "cuid": "^2.1.8",
    "diff": "^5.0.0",
    "error-stack-parser": "^2.0.6",
    "fast-glob": "^3.2.7",
    "filenamify": "^4.3.0",
    "graceful-fs": "^4.2.8",
    "moment": "^2.29.1",
    "semver": "^7.3.5",
    "tiny-types": "^1.16.1",
    "upath": "^2.0.1"
  },
  "devDependencies": {
    "@documentation/esdoc-template": "2.0.0",
    "@types/chai": "^4.2.21",
    "@types/cuid": "^1.3.1",
    "@types/diff": "^5.0.1",
    "@types/filenamify": "^2.0.2",
    "@types/mocha": "^9.0.0",
    "@types/semver": "^7.3.8",
    "assertion-error-formatter": "^3.0.0",
    "memfs": "^3.2.2",
<<<<<<< HEAD
    "mocha": "^9.0.3",
    "ts-node": "^10.2.1",
=======
    "mocha": "^9.1.0",
    "ts-node": "^10.2.0",
>>>>>>> 2a42503a
    "typescript": "^4.3.5"
  },
  "repository": {
    "type": "git",
    "url": "https://github.com/serenity-js/serenity-js.git"
  },
  "bugs": {
    "url": "https://github.com/serenity-js/serenity-js/issues"
  },
  "engines": {
    "node": "^12 || ^14 || ^16",
    "npm": "^6 || ^7"
  },
  "nyc": {
    "include": [
      "src/**/*.ts"
    ],
    "exclude": [
      "src/**/*.d.ts",
      "lib",
      "spec",
      "node_modules"
    ],
    "extension": [
      ".ts"
    ],
    "require": [
      "ts-node/register"
    ],
    "reporter": [
      "json"
    ],
    "cache": true,
    "all": true
  }
}<|MERGE_RESOLUTION|>--- conflicted
+++ resolved
@@ -55,13 +55,8 @@
     "@types/semver": "^7.3.8",
     "assertion-error-formatter": "^3.0.0",
     "memfs": "^3.2.2",
-<<<<<<< HEAD
-    "mocha": "^9.0.3",
+    "mocha": "^9.1.0",
     "ts-node": "^10.2.1",
-=======
-    "mocha": "^9.1.0",
-    "ts-node": "^10.2.0",
->>>>>>> 2a42503a
     "typescript": "^4.3.5"
   },
   "repository": {
