{
  "name": "@serenity-js/core",
  "version": "2.31.1",
  "description": "Serenity/JS Screenplay, reporting engine and core interfaces.",
  "author": {
    "name": "Jan Molak",
    "email": "jan.molak@smartcodeltd.co.uk",
    "url": "https://janmolak.com"
  },
  "funding": {
    "url": "https://github.com/sponsors/serenity-js"
  },
  "homepage": "https://serenity-js.org",
  "license": "Apache-2.0",
  "publishConfig": {
    "access": "public"
  },
  "main": "lib/index.js",
  "typings": "lib/index.d.ts",
  "keywords": [
    "bdd",
    "tdd",
    "test",
    "testing",
    "serenity",
    "screenplay"
  ],
  "scripts": {
    "clean": "rimraf .nyc_output lib target",
    "lint": "eslint --ext ts --config ../../.eslintrc.js .",
    "lint:fix": "npm run lint -- --fix",
    "test": "nyc --report-dir ../../target/coverage/core mocha --config ../../.mocharc.yml 'spec/**/*.spec.*'",
    "compile": "tsc --project tsconfig.json",
    "site": "esdoc -c .esdoc.js"
  },
  "dependencies": {
    "cuid": "^2.1.8",
    "diff": "^5.0.0",
    "error-stack-parser": "^2.0.6",
    "fast-glob": "^3.2.7",
    "filenamify": "^4.3.0",
    "graceful-fs": "^4.2.8",
    "moment": "^2.29.1",
    "semver": "^7.3.5",
    "tiny-types": "^1.16.1",
    "upath": "^2.0.1"
  },
  "devDependencies": {
    "@documentation/esdoc-template": "2.0.0",
    "@types/chai": "^4.2.21",
    "@types/cuid": "^1.3.1",
    "@types/diff": "^5.0.1",
    "@types/filenamify": "^2.0.2",
    "@types/mocha": "^9.0.0",
    "@types/semver": "^7.3.8",
    "assertion-error-formatter": "^3.0.0",
<<<<<<< HEAD
    "memfs": "^3.2.2",
    "mocha": "^9.1.1",
=======
    "memfs": "^3.2.4",
    "mocha": "^9.1.0",
>>>>>>> 62adcd7b
    "ts-node": "^10.2.1",
    "typescript": "^4.4.2"
  },
  "repository": {
    "type": "git",
    "url": "https://github.com/serenity-js/serenity-js.git"
  },
  "bugs": {
    "url": "https://github.com/serenity-js/serenity-js/issues"
  },
  "engines": {
    "node": "^12 || ^14 || ^16",
    "npm": "^6 || ^7"
  },
  "nyc": {
    "include": [
      "src/**/*.ts"
    ],
    "exclude": [
      "src/**/*.d.ts",
      "lib",
      "spec",
      "node_modules"
    ],
    "extension": [
      ".ts"
    ],
    "require": [
      "ts-node/register"
    ],
    "reporter": [
      "json"
    ],
    "cache": true,
    "all": true
  }
}<|MERGE_RESOLUTION|>--- conflicted
+++ resolved
@@ -54,13 +54,8 @@
     "@types/mocha": "^9.0.0",
     "@types/semver": "^7.3.8",
     "assertion-error-formatter": "^3.0.0",
-<<<<<<< HEAD
-    "memfs": "^3.2.2",
+    "memfs": "^3.2.4",
     "mocha": "^9.1.1",
-=======
-    "memfs": "^3.2.4",
-    "mocha": "^9.1.0",
->>>>>>> 62adcd7b
     "ts-node": "^10.2.1",
     "typescript": "^4.4.2"
   },
