{
  "name": "@serenity-js/rest",
  "version": "2.0.1-alpha.80",
  "description": "Test REST APIs with Serenity/JS",
  "author": {
    "name": "Jan Molak",
    "email": "jan.molak@smartcodeltd.co.uk",
    "url": "https://janmolak.com"
  },
  "homepage": "http://serenity-js.org",
  "license": "Apache-2.0",
  "publishConfig": {
    "access": "public"
  },
  "main": "lib/index.js",
  "typings": "lib/index.d.ts",
  "keywords": [
    "serenity-js",
    "http",
    "rest",
    "axios",
    "tdd",
    "bdd",
    "test",
    "testing"
  ],
  "scripts": {
    "clean": "rimraf .nyc_output lib target",
    "lint": "tslint --project tsconfig-lint.json --config ../../tslint.json --format stylish",
    "test": "nyc --report-dir ../../target/coverage/rest mocha --opts ../../mocha.opts 'spec/**/*.spec.*'",
    "compile": "tsc --project tsconfig.json",
    "site": "esdoc -c .esdoc.js"
  },
  "repository": {
    "type": "git",
    "url": "https://github.com/jan-molak/serenity-js.git"
  },
  "bugs": {
    "url": "https://github.com/jan-molak/serenity-js/issues"
  },
  "engines": {
    "node": ">= 6.9.x",
    "npm": ">= 3"
  },
  "dependencies": {
    "axios": "^0.19.0"
  },
  "peerDependencies": {
    "@serenity-js/core": "2.x"
  },
  "devDependencies": {
    "@documentation/esdoc-template": "2.0.1-alpha.77",
<<<<<<< HEAD
    "@integration/testing-tools": "2.0.1-alpha.77",
    "@serenity-js/assertions": "2.0.1-alpha.77",
    "@serenity-js/core": "2.0.1-alpha.77",
    "axios-mock-adapter": "^1.17.0"
=======
    "@integration/testing-tools": "2.0.1-alpha.80",
    "@serenity-js/assertions": "2.0.1-alpha.80",
    "@serenity-js/core": "2.0.1-alpha.80",
    "axios": "0.18.0",
    "axios-mock-adapter": "^1.16.0"
>>>>>>> 3271d5a8
  },
  "nyc": {
    "include": [
      "src/**/*.ts"
    ],
    "exclude": [
      "src/**/*.d.ts",
      "lib",
      "node_modules",
      "spec"
    ],
    "extension": [
      ".ts"
    ],
    "require": [
      "ts-node/register"
    ],
    "reporter": [
      "json"
    ],
    "cache": true,
    "all": true
  }
}<|MERGE_RESOLUTION|>--- conflicted
+++ resolved
@@ -50,18 +50,10 @@
   },
   "devDependencies": {
     "@documentation/esdoc-template": "2.0.1-alpha.77",
-<<<<<<< HEAD
-    "@integration/testing-tools": "2.0.1-alpha.77",
-    "@serenity-js/assertions": "2.0.1-alpha.77",
-    "@serenity-js/core": "2.0.1-alpha.77",
-    "axios-mock-adapter": "^1.17.0"
-=======
     "@integration/testing-tools": "2.0.1-alpha.80",
     "@serenity-js/assertions": "2.0.1-alpha.80",
     "@serenity-js/core": "2.0.1-alpha.80",
-    "axios": "0.18.0",
-    "axios-mock-adapter": "^1.16.0"
->>>>>>> 3271d5a8
+    "axios-mock-adapter": "^1.17.0"
   },
   "nyc": {
     "include": [
