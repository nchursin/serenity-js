--- conflicted
+++ resolved
@@ -57,13 +57,8 @@
     "@types/chai": "^4.2.21",
     "@types/mocha": "^9.0.0",
     "axios-mock-adapter": "^1.20.0",
-<<<<<<< HEAD
-    "mocha": "^9.0.3",
+    "mocha": "^9.1.0",
     "ts-node": "^10.2.1",
-=======
-    "mocha": "^9.1.0",
-    "ts-node": "^10.2.0",
->>>>>>> 2a42503a
     "typescript": "^4.3.5"
   },
   "nyc": {
