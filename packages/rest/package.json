--- conflicted
+++ resolved
@@ -58,11 +58,7 @@
     "@types/mocha": "^9.0.0",
     "axios-mock-adapter": "^1.20.0",
     "mocha": "^9.1.3",
-<<<<<<< HEAD
-    "ts-node": "^10.2.1",
-=======
     "ts-node": "^10.4.0",
->>>>>>> 0c706f75
     "typescript": "^4.5.2"
   },
   "nyc": {
