{
  "name": "@serenity-js/webdriverio",
  "version": "2.32.2",
  "description": "Serenity/JS reporter and Screenplay Pattern library for WebdriverIO",
  "author": {
    "name": "Jan Molak",
    "email": "jan.molak@smartcodeltd.co.uk",
    "url": "https://janmolak.com"
  },
  "funding": {
    "url": "https://github.com/sponsors/serenity-js"
  },
  "homepage": "https://serenity-js.org",
  "license": "Apache-2.0",
  "publishConfig": {
    "access": "public"
  },
  "main": "lib/index.js",
  "typings": "lib/index.d.ts",
  "keywords": [
    "serenity-js",
    "ui",
    "frontend",
    "bdd",
    "tdd",
    "test",
    "testing",
    "webdriverio",
    "wdio",
    "wdio-reporter"
  ],
  "scripts": {
    "clean": "rimraf .nyc_output lib target",
    "lint": "eslint --ext ts --config ../../.eslintrc.js .",
    "lint:fix": "npm run lint -- --fix",
    "test": "nyc --report-dir ../../target/coverage/webdriverio/mocha mocha --config ../../.mocharc.yml 'spec/adapter/**/*.spec.*'",
    "compile": "tsc --project tsconfig.json",
    "site": "esdoc -c .esdoc.js"
  },
  "repository": {
    "type": "git",
    "url": "https://github.com/serenity-js/serenity-js.git"
  },
  "bugs": {
    "url": "https://github.com/serenity-js/serenity-js/issues"
  },
  "engines": {
    "node": "^12 || ^14 || ^16",
    "npm": "^6 || ^7"
  },
  "dependencies": {
<<<<<<< HEAD
    "@serenity-js/core": "2.32.1",
    "@serenity-js/web": "2.32.1",
    "@wdio/reporter": "^7.13.2",
    "@wdio/types": "^7.13.2",
=======
    "@serenity-js/core": "2.32.2",
    "@wdio/reporter": "^7.14.1",
    "@wdio/types": "^7.14.1",
>>>>>>> 327f61fa
    "deepmerge": "^4.2.2",
    "is-plain-object": "^5.0.0",
    "tiny-types": "^1.16.1"
  },
  "peerDependencies": {
    "@serenity-js/cucumber": "^2.29.0",
    "@serenity-js/jasmine": "^2.29.0",
    "@serenity-js/mocha": "^2.29.0",
<<<<<<< HEAD
    "@wdio/cli": "^7.13.2",
    "webdriverio": "^7.13.2"
=======
    "@wdio/cli": "^7.14.1"
>>>>>>> 327f61fa
  },
  "peerDependenciesMeta": {
    "@serenity-js/cucumber": {
      "optional": true
    },
    "@serenity-js/jasmine": {
      "optional": true
    },
    "@serenity-js/mocha": {
      "optional": true
    }
  },
  "devDependencies": {
    "@documentation/esdoc-template": "2.0.0",
    "@integration/testing-tools": "2.0.0",
<<<<<<< HEAD
    "@types/mocha": "^9.0.0",
    "@wdio/cli": "^7.13.2",
    "@wdio/devtools-service": "^7.13.2",
    "@wdio/dot-reporter": "^7.13.2",
    "@wdio/local-runner": "^7.13.2",
    "@wdio/mocha-framework": "^7.13.2",
    "@wdio/spec-reporter": "^7.13.2",
=======
    "@integration/web-testing-tools": "2.0.0",
    "@serenity-js/assertions": "2.32.2",
    "@serenity-js/console-reporter": "2.32.2",
    "@serenity-js/cucumber": "2.32.2",
    "@serenity-js/jasmine": "2.32.2",
    "@serenity-js/mocha": "2.32.2",
    "@serenity-js/rest": "2.32.2",
    "@types/mocha": "^9.0.0",
    "@wdio/cli": "^7.14.1",
    "@wdio/devtools-service": "^7.14.1",
    "@wdio/dot-reporter": "^7.14.1",
    "@wdio/local-runner": "^7.14.1",
    "@wdio/mocha-framework": "^7.14.1",
    "@wdio/spec-reporter": "^7.14.1",
>>>>>>> 327f61fa
    "axios": "^0.21.4",
    "cross-env": "^7.0.3",
    "mocha": "^9.1.1",
    "mocha-testdata": "^1.2.0",
    "start-server-and-test": "^1.14.0",
<<<<<<< HEAD
    "webdriverio": "^7.13.2"
=======
    "webdriverio": "^7.14.1"
>>>>>>> 327f61fa
  },
  "nyc": {
    "include": [
      "src/**/*.ts"
    ],
    "exclude": [
      "src/**/*.d.ts",
      "lib",
      "node_modules",
      "spec"
    ],
    "extension": [
      ".ts"
    ],
    "require": [],
    "reporter": [
      "json"
    ],
    "cache": true,
    "all": false
  }
}<|MERGE_RESOLUTION|>--- conflicted
+++ resolved
@@ -49,16 +49,10 @@
     "npm": "^6 || ^7"
   },
   "dependencies": {
-<<<<<<< HEAD
-    "@serenity-js/core": "2.32.1",
-    "@serenity-js/web": "2.32.1",
-    "@wdio/reporter": "^7.13.2",
-    "@wdio/types": "^7.13.2",
-=======
     "@serenity-js/core": "2.32.2",
+    "@serenity-js/web": "2.32.2",
     "@wdio/reporter": "^7.14.1",
     "@wdio/types": "^7.14.1",
->>>>>>> 327f61fa
     "deepmerge": "^4.2.2",
     "is-plain-object": "^5.0.0",
     "tiny-types": "^1.16.1"
@@ -67,12 +61,8 @@
     "@serenity-js/cucumber": "^2.29.0",
     "@serenity-js/jasmine": "^2.29.0",
     "@serenity-js/mocha": "^2.29.0",
-<<<<<<< HEAD
-    "@wdio/cli": "^7.13.2",
-    "webdriverio": "^7.13.2"
-=======
-    "@wdio/cli": "^7.14.1"
->>>>>>> 327f61fa
+    "@wdio/cli": "^7.14.1",
+    "webdriverio": "^7.14.1"
   },
   "peerDependenciesMeta": {
     "@serenity-js/cucumber": {
@@ -88,22 +78,6 @@
   "devDependencies": {
     "@documentation/esdoc-template": "2.0.0",
     "@integration/testing-tools": "2.0.0",
-<<<<<<< HEAD
-    "@types/mocha": "^9.0.0",
-    "@wdio/cli": "^7.13.2",
-    "@wdio/devtools-service": "^7.13.2",
-    "@wdio/dot-reporter": "^7.13.2",
-    "@wdio/local-runner": "^7.13.2",
-    "@wdio/mocha-framework": "^7.13.2",
-    "@wdio/spec-reporter": "^7.13.2",
-=======
-    "@integration/web-testing-tools": "2.0.0",
-    "@serenity-js/assertions": "2.32.2",
-    "@serenity-js/console-reporter": "2.32.2",
-    "@serenity-js/cucumber": "2.32.2",
-    "@serenity-js/jasmine": "2.32.2",
-    "@serenity-js/mocha": "2.32.2",
-    "@serenity-js/rest": "2.32.2",
     "@types/mocha": "^9.0.0",
     "@wdio/cli": "^7.14.1",
     "@wdio/devtools-service": "^7.14.1",
@@ -111,17 +85,12 @@
     "@wdio/local-runner": "^7.14.1",
     "@wdio/mocha-framework": "^7.14.1",
     "@wdio/spec-reporter": "^7.14.1",
->>>>>>> 327f61fa
     "axios": "^0.21.4",
     "cross-env": "^7.0.3",
     "mocha": "^9.1.1",
     "mocha-testdata": "^1.2.0",
     "start-server-and-test": "^1.14.0",
-<<<<<<< HEAD
-    "webdriverio": "^7.13.2"
-=======
     "webdriverio": "^7.14.1"
->>>>>>> 327f61fa
   },
   "nyc": {
     "include": [
