--- conflicted
+++ resolved
@@ -50,31 +50,19 @@
   },
   "dependencies": {
     "@serenity-js/core": "2.32.2",
-<<<<<<< HEAD
     "@serenity-js/web": "2.32.2",
-    "@wdio/reporter": "^7.16.1",
-    "@wdio/types": "^7.16.1",
-=======
     "@wdio/reporter": "^7.16.3",
     "@wdio/types": "^7.16.3",
->>>>>>> 72e7e0c4
     "deepmerge": "^4.2.2",
     "is-plain-object": "^5.0.0",
     "tiny-types": "^1.16.1"
   },
   "peerDependencies": {
-<<<<<<< HEAD
     "@serenity-js/cucumber": "^2.32.2",
     "@serenity-js/jasmine": "^2.32.2",
     "@serenity-js/mocha": "^2.32.2",
-    "@wdio/cli": "^7.16.2",
-    "webdriverio": "^7.16.2"
-=======
-    "@serenity-js/cucumber": "^2.29.0",
-    "@serenity-js/jasmine": "^2.29.0",
-    "@serenity-js/mocha": "^2.29.0",
-    "@wdio/cli": "^7.16.4"
->>>>>>> 72e7e0c4
+    "@wdio/cli": "^7.16.4",
+    "webdriverio": "^7.16.4"
   },
   "peerDependenciesMeta": {
     "@serenity-js/cucumber": {
@@ -91,31 +79,18 @@
     "@documentation/esdoc-template": "2.0.0",
     "@integration/testing-tools": "2.0.0",
     "@types/mocha": "^9.0.0",
-<<<<<<< HEAD
-    "@wdio/cli": "^7.16.2",
-    "@wdio/devtools-service": "^7.16.2",
-    "@wdio/dot-reporter": "^7.16.1",
-    "@wdio/local-runner": "^7.16.2",
-    "@wdio/mocha-framework": "^7.16.1",
-    "@wdio/spec-reporter": "^7.16.1",
-=======
     "@wdio/cli": "^7.16.4",
     "@wdio/devtools-service": "^7.16.4",
     "@wdio/dot-reporter": "^7.16.4",
     "@wdio/local-runner": "^7.16.4",
     "@wdio/mocha-framework": "^7.16.4",
     "@wdio/spec-reporter": "^7.16.4",
->>>>>>> 72e7e0c4
     "axios": "^0.21.4",
     "cross-env": "^7.0.3",
     "mocha": "^9.1.3",
     "mocha-testdata": "^1.2.0",
     "start-server-and-test": "^1.14.0",
-<<<<<<< HEAD
-    "webdriverio": "^7.16.2"
-=======
     "webdriverio": "^7.16.4"
->>>>>>> 72e7e0c4
   },
   "nyc": {
     "include": [
