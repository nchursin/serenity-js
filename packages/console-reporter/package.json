{
  "name": "@serenity-js/console-reporter",
  "version": "2.29.8",
  "description": "Serenity/JS console reporter",
  "author": {
    "name": "Jan Molak",
    "email": "jan.molak@smartcodeltd.co.uk",
    "url": "https://janmolak.com"
  },
  "funding": {
    "url": "https://github.com/sponsors/serenity-js"
  },
  "homepage": "https://serenity-js.org",
  "license": "Apache-2.0",
  "publishConfig": {
    "access": "public"
  },
  "main": "lib/index.js",
  "typings": "lib/index.d.ts",
  "keywords": [
    "serenity-js",
    "tdd",
    "bdd",
    "test",
    "testing"
  ],
  "scripts": {
    "clean": "rimraf .nyc_output lib target",
    "lint": "eslint --ext ts --config ../../.eslintrc.js .",
    "lint:fix": "npm run lint -- --fix",
    "test": "nyc --report-dir ../../target/coverage/console-reporter mocha --config ../../.mocharc.yml 'spec/**/*.spec.*'",
    "compile": "tsc --project tsconfig.json",
    "site": "esdoc -c .esdoc.js"
  },
  "repository": {
    "type": "git",
    "url": "https://github.com/serenity-js/serenity-js.git"
  },
  "bugs": {
    "url": "https://github.com/serenity-js/serenity-js/issues"
  },
  "engines": {
    "node": "^12 || ^14 || ^16",
    "npm": "^6 || ^7"
  },
  "dependencies": {
<<<<<<< HEAD
    "@serenity-js/core": "2.29.6",
    "@types/chai": "^4.2.21",
=======
    "@serenity-js/core": "2.29.8",
>>>>>>> 6e623fd3
    "chalk": "^4.1.1",
    "tiny-types": "^1.16.1",
    "ts-node": "^10.1.0",
    "typescript": "^4.3.5"
  },
  "devDependencies": {
    "@documentation/esdoc-template": "2.0.0",
    "@integration/testing-tools": "2.0.0",
    "@types/chai": "^4.2.21",
    "@types/mocha": "^9.0.0",
    "mocha": "^9.0.2",
    "ts-node": "^10.1.0",
    "typescript": "^4.3.5"
  },
  "nyc": {
    "include": [
      "src/**/*.ts"
    ],
    "exclude": [
      "src/**/*.d.ts",
      "lib",
      "node_modules",
      "spec"
    ],
    "extension": [
      ".ts"
    ],
    "require": [
      "ts-node/register"
    ],
    "reporter": [
      "json"
    ],
    "cache": true,
    "all": true
  }
}<|MERGE_RESOLUTION|>--- conflicted
+++ resolved
@@ -44,16 +44,9 @@
     "npm": "^6 || ^7"
   },
   "dependencies": {
-<<<<<<< HEAD
-    "@serenity-js/core": "2.29.6",
-    "@types/chai": "^4.2.21",
-=======
     "@serenity-js/core": "2.29.8",
->>>>>>> 6e623fd3
     "chalk": "^4.1.1",
-    "tiny-types": "^1.16.1",
-    "ts-node": "^10.1.0",
-    "typescript": "^4.3.5"
+    "tiny-types": "^1.16.1"
   },
   "devDependencies": {
     "@documentation/esdoc-template": "2.0.0",
