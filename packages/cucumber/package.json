{
  "name": "@serenity-js/cucumber",
  "version": "2.19.10",
  "description": "Serenity/JS adapter for Cucumber test runners version 1.x - 6.x",
  "author": {
    "name": "Jan Molak",
    "email": "jan.molak@smartcodeltd.co.uk",
    "url": "https://janmolak.com"
  },
  "funding": {
    "url": "https://github.com/sponsors/serenity-js"
  },
  "homepage": "https://serenity-js.org",
  "license": "Apache-2.0",
  "publishConfig": {
    "access": "public"
  },
  "main": "lib/index.js",
  "typings": "lib/index.d.ts",
  "keywords": [
    "serenity-js",
    "cucumber",
    "tdd",
    "bdd",
    "test",
    "testing"
  ],
  "scripts": {
    "clean": "rimraf .nyc_output lib target",
    "lint": "tslint --project tsconfig-lint.json --config ../../tslint.json --format stylish",
    "test": "nyc --report-dir ../../target/coverage/cucumber mocha --config ../../.mocharc.yml 'spec/**/*.spec.*'",
    "compile": "tsc --project tsconfig.json",
    "site": "esdoc -c .esdoc.js"
  },
  "repository": {
    "type": "git",
    "url": "https://github.com/serenity-js/serenity-js.git"
  },
  "bugs": {
    "url": "https://github.com/serenity-js/serenity-js/issues"
  },
  "engines": {
    "node": ">= 10",
    "npm": ">= 6"
  },
  "dependencies": {
<<<<<<< HEAD
    "@cucumber/messages": "^13.2.1",
    "@serenity-js/core": "2.19.9",
    "cli-table3": "^0.6.0",
=======
    "@serenity-js/core": "2.19.10",
>>>>>>> d56963b8
    "gherkin": "5.1.0",
    "tiny-types": "^1.15.0"
  },
  "optionalDependencies": {
    "cucumber": "^1.3.3 || ^2.3.1 || ^3.2.2 || ^4.2.1 || ^5.0.0 || ^6.0.0",
    "@cucumber/cucumber": "^7.0.0"
  },
  "devDependencies": {
    "@cucumber/cucumber": "^7.0.0",
    "@documentation/esdoc-template": "2.19.7",
<<<<<<< HEAD
    "@integration/testing-tools": "2.19.9",
    "@types/mocha": "^8.0.4"
=======
    "@integration/testing-tools": "2.19.10",
    "@types/cucumber": "1.3.4",
    "@types/mocha": "^8.0.4",
    "cucumber": "1.3.3"
>>>>>>> d56963b8
  },
  "nyc": {
    "include": [
      "src/**/*.ts"
    ],
    "exclude": [
      "src/**/*.d.ts",
      "src/listeners/legacy/cucumber-*.ts",
      "lib",
      "node_modules",
      "spec"
    ],
    "extension": [
      ".ts"
    ],
    "require": [
      "ts-node/register"
    ],
    "reporter": [
      "json"
    ],
    "cache": true,
    "all": true
  }
}<|MERGE_RESOLUTION|>--- conflicted
+++ resolved
@@ -44,13 +44,9 @@
     "npm": ">= 6"
   },
   "dependencies": {
-<<<<<<< HEAD
     "@cucumber/messages": "^13.2.1",
-    "@serenity-js/core": "2.19.9",
+    "@serenity-js/core": "2.19.10",
     "cli-table3": "^0.6.0",
-=======
-    "@serenity-js/core": "2.19.10",
->>>>>>> d56963b8
     "gherkin": "5.1.0",
     "tiny-types": "^1.15.0"
   },
@@ -61,15 +57,8 @@
   "devDependencies": {
     "@cucumber/cucumber": "^7.0.0",
     "@documentation/esdoc-template": "2.19.7",
-<<<<<<< HEAD
-    "@integration/testing-tools": "2.19.9",
+    "@integration/testing-tools": "2.19.10",
     "@types/mocha": "^8.0.4"
-=======
-    "@integration/testing-tools": "2.19.10",
-    "@types/cucumber": "1.3.4",
-    "@types/mocha": "^8.0.4",
-    "cucumber": "1.3.3"
->>>>>>> d56963b8
   },
   "nyc": {
     "include": [
