{
  "name": "@serenity-js/cucumber",
  "version": "2.29.8",
  "description": "Serenity/JS adapter for Cucumber test runners version 1.x - 7.x",
  "author": {
    "name": "Jan Molak",
    "email": "jan.molak@smartcodeltd.co.uk",
    "url": "https://janmolak.com"
  },
  "funding": {
    "url": "https://github.com/sponsors/serenity-js"
  },
  "homepage": "https://serenity-js.org",
  "license": "Apache-2.0",
  "publishConfig": {
    "access": "public"
  },
  "main": "lib/index.js",
  "typings": "lib/index.d.ts",
  "keywords": [
    "serenity-js",
    "cucumber",
    "tdd",
    "bdd",
    "test",
    "testing"
  ],
  "scripts": {
    "clean": "rimraf .nyc_output lib target",
    "lint": "eslint --ext ts --config ../../.eslintrc.js .",
    "lint:fix": "npm run lint -- --fix",
    "test": "nyc --report-dir ../../target/coverage/cucumber mocha --config ../../.mocharc.yml --timeout 30000 'spec/**/*.spec.*'",
    "compile": "tsc --project tsconfig.json",
    "site": "esdoc -c .esdoc.js"
  },
  "repository": {
    "type": "git",
    "url": "https://github.com/serenity-js/serenity-js.git"
  },
  "bugs": {
    "url": "https://github.com/serenity-js/serenity-js/issues"
  },
  "engines": {
    "node": "^12 || ^14 || ^16",
    "npm": "^6 || ^7"
  },
  "dependencies": {
    "@cucumber/messages": "^16.0.1",
<<<<<<< HEAD
    "@serenity-js/core": "2.29.6",
    "@types/chai": "^4.2.21",
=======
    "@serenity-js/core": "2.29.8",
>>>>>>> 6e623fd3
    "cli-table3": "^0.6.0",
    "gherkin": "5.1.0",
    "tiny-types": "^1.16.1",
    "ts-node": "^10.1.0",
    "typescript": "^4.3.5"
  },
  "peerDependencies": {
    "@cucumber/cucumber": "^7.3.1",
    "cucumber": "^1.3.3 || ^2.3.1 || ^3.2.1 || ^4.2.1 || ^5.0.0 || ^6.0.0"
  },
  "peerDependenciesMeta": {
    "@cucumber/cucumber": {
      "optional": true
    },
    "cucumber": {
      "optional": true
    }
  },
  "devDependencies": {
    "@cucumber/cucumber": "^7.3.1",
    "@documentation/esdoc-template": "2.0.0",
    "@integration/testing-tools": "2.0.0",
    "@types/chai": "^4.2.21",
    "@types/mocha": "^9.0.0",
    "mocha": "^9.0.2",
    "ts-node": "^10.1.0",
    "typescript": "^4.3.5"
  },
  "nyc": {
    "include": [
      "src/**/*.ts"
    ],
    "exclude": [
      "src/**/*.d.ts",
      "src/listeners/legacy/cucumber-*.ts",
      "lib",
      "node_modules",
      "spec"
    ],
    "extension": [
      ".ts"
    ],
    "require": [
      "ts-node/register"
    ],
    "reporter": [
      "json"
    ],
    "cache": true,
    "all": true
  }
}<|MERGE_RESOLUTION|>--- conflicted
+++ resolved
@@ -46,17 +46,10 @@
   },
   "dependencies": {
     "@cucumber/messages": "^16.0.1",
-<<<<<<< HEAD
-    "@serenity-js/core": "2.29.6",
-    "@types/chai": "^4.2.21",
-=======
     "@serenity-js/core": "2.29.8",
->>>>>>> 6e623fd3
     "cli-table3": "^0.6.0",
     "gherkin": "5.1.0",
-    "tiny-types": "^1.16.1",
-    "ts-node": "^10.1.0",
-    "typescript": "^4.3.5"
+    "tiny-types": "^1.16.1"
   },
   "peerDependencies": {
     "@cucumber/cucumber": "^7.3.1",
