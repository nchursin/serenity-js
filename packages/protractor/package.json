{
  "name": "@serenity-js/protractor",
  "version": "2.32.4",
  "description": "Test your web apps with Serenity/JS",
  "author": {
    "name": "Jan Molak",
    "email": "jan.molak@smartcodeltd.co.uk",
    "url": "https://janmolak.com"
  },
  "funding": {
    "url": "https://github.com/sponsors/serenity-js"
  },
  "homepage": "https://serenity-js.org",
  "license": "Apache-2.0",
  "publishConfig": {
    "access": "public"
  },
  "main": "lib/index.js",
  "typings": "lib/index.d.ts",
  "keywords": [
    "serenity-js",
    "ui",
    "frontend",
    "angular",
    "react",
    "vue",
    "bdd",
    "tdd",
    "test",
    "testing"
  ],
  "scripts": {
    "clean": "rimraf .nyc_output lib target",
    "lint": "eslint --ext ts --config ../../.eslintrc.js .",
    "lint:fix": "npm run lint -- --fix",
    "debug": "node --inspect-brk node_modules/.bin/protractor ./spec/protractor.conf.js",
    "test": "nyc --report-dir ../../target/coverage/protractor protractor ./spec/protractor.conf.js",
    "compile": "tsc --project tsconfig.json",
    "site": "esdoc -c .esdoc.js"
  },
  "repository": {
    "type": "git",
    "url": "https://github.com/serenity-js/serenity-js.git"
  },
  "bugs": {
    "url": "https://github.com/serenity-js/serenity-js/issues"
  },
  "engines": {
    "node": "^12 || ^14 || ^16",
    "npm": "^6 || ^7 || ^8"
  },
  "dependencies": {
    "@serenity-js/assertions": "2.32.4",
    "@serenity-js/core": "2.32.4",
    "deepmerge": "^4.2.2",
    "is-plain-object": "^5.0.0",
    "tiny-types": "^1.16.1"
  },
  "peerDependencies": {
    "@serenity-js/cucumber": "^2.32.3",
    "@serenity-js/jasmine": "^2.32.3",
    "@serenity-js/mocha": "^2.32.3",
    "protractor": "^5.0.0 || ^7.0.0",
    "selenium-webdriver": "^3.6.0"
  },
  "peerDependenciesMeta": {
    "@serenity-js/cucumber": {
      "optional": true
    },
    "@serenity-js/jasmine": {
      "optional": true
    },
    "@serenity-js/mocha": {
      "optional": true
    }
  },
  "devDependencies": {
    "@documentation/esdoc-template": "2.0.0",
    "@integration/testing-tools": "2.0.0",
<<<<<<< HEAD
    "@serenity-js/cucumber": "2.32.3",
    "@serenity-js/jasmine": "2.32.3",
    "@serenity-js/local-server": "2.32.3",
    "@serenity-js/mocha": "2.32.3",
    "@serenity-js/rest": "2.32.3",
    "@serenity-js/web": "2.32.3",
=======
    "@integration/web-testing-tools": "2.0.0",
    "@serenity-js/cucumber": "2.32.4",
    "@serenity-js/jasmine": "2.32.4",
    "@serenity-js/local-server": "2.32.4",
    "@serenity-js/mocha": "2.32.4",
    "@serenity-js/rest": "2.32.4",
>>>>>>> 0c706f75
    "@types/chai": "^4.2.22",
    "@types/express": "^4.17.13",
    "@types/html-minifier": "^4.0.1",
    "@types/mocha": "^9.0.0",
    "@types/selenium-webdriver": "^3.0.19",
    "axios": "^0.21.4",
    "body-parser": "^1.19.0",
    "cross-env": "^7.0.3",
    "express": "^4.17.1",
    "html-minifier": "^4.0.0",
    "mocha": "^9.1.3",
    "protractor": "^7.0.0",
    "selenium-webdriver": "^3.6.0",
    "start-server-and-test": "^1.14.0",
<<<<<<< HEAD
    "ts-node": "^10.2.1",
=======
    "ts-node": "^10.4.0",
>>>>>>> 0c706f75
    "typescript": "^4.5.2"
  },
  "nyc": {
    "include": [
      "src/**/*.ts"
    ],
    "exclude": [
      "src/**/*.d.ts",
      "lib",
      "node_modules",
      "spec"
    ],
    "extension": [
      ".ts"
    ],
    "require": [
      "ts-node/register"
    ],
    "reporter": [
      "json"
    ],
    "cache": true,
    "all": true
  }
}<|MERGE_RESOLUTION|>--- conflicted
+++ resolved
@@ -57,9 +57,9 @@
     "tiny-types": "^1.16.1"
   },
   "peerDependencies": {
-    "@serenity-js/cucumber": "^2.32.3",
-    "@serenity-js/jasmine": "^2.32.3",
-    "@serenity-js/mocha": "^2.32.3",
+    "@serenity-js/cucumber": "^2.32.4",
+    "@serenity-js/jasmine": "^2.32.4",
+    "@serenity-js/mocha": "^2.32.4",
     "protractor": "^5.0.0 || ^7.0.0",
     "selenium-webdriver": "^3.6.0"
   },
@@ -77,21 +77,12 @@
   "devDependencies": {
     "@documentation/esdoc-template": "2.0.0",
     "@integration/testing-tools": "2.0.0",
-<<<<<<< HEAD
-    "@serenity-js/cucumber": "2.32.3",
-    "@serenity-js/jasmine": "2.32.3",
-    "@serenity-js/local-server": "2.32.3",
-    "@serenity-js/mocha": "2.32.3",
-    "@serenity-js/rest": "2.32.3",
-    "@serenity-js/web": "2.32.3",
-=======
-    "@integration/web-testing-tools": "2.0.0",
     "@serenity-js/cucumber": "2.32.4",
     "@serenity-js/jasmine": "2.32.4",
     "@serenity-js/local-server": "2.32.4",
     "@serenity-js/mocha": "2.32.4",
     "@serenity-js/rest": "2.32.4",
->>>>>>> 0c706f75
+    "@serenity-js/web": "2.32.4",
     "@types/chai": "^4.2.22",
     "@types/express": "^4.17.13",
     "@types/html-minifier": "^4.0.1",
@@ -106,11 +97,7 @@
     "protractor": "^7.0.0",
     "selenium-webdriver": "^3.6.0",
     "start-server-and-test": "^1.14.0",
-<<<<<<< HEAD
-    "ts-node": "^10.2.1",
-=======
     "ts-node": "^10.4.0",
->>>>>>> 0c706f75
     "typescript": "^4.5.2"
   },
   "nyc": {
