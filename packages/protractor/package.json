--- conflicted
+++ resolved
@@ -57,9 +57,9 @@
     "tiny-types": "^1.16.1"
   },
   "peerDependencies": {
-    "@serenity-js/cucumber": "^2.32.4",
-    "@serenity-js/jasmine": "^2.32.4",
-    "@serenity-js/mocha": "^2.32.4",
+    "@serenity-js/cucumber": "^2.32.5",
+    "@serenity-js/jasmine": "^2.32.5",
+    "@serenity-js/mocha": "^2.32.5",
     "protractor": "^5.0.0 || ^7.0.0",
     "selenium-webdriver": "^3.6.0"
   },
@@ -77,23 +77,13 @@
   "devDependencies": {
     "@documentation/esdoc-template": "2.0.0",
     "@integration/testing-tools": "2.0.0",
-<<<<<<< HEAD
-    "@serenity-js/cucumber": "2.32.4",
-    "@serenity-js/jasmine": "2.32.4",
-    "@serenity-js/local-server": "2.32.4",
-    "@serenity-js/mocha": "2.32.4",
-    "@serenity-js/rest": "2.32.4",
-    "@serenity-js/web": "2.32.4",
-    "@types/chai": "^4.2.22",
-=======
-    "@integration/web-testing-tools": "2.0.0",
     "@serenity-js/cucumber": "2.32.5",
     "@serenity-js/jasmine": "2.32.5",
     "@serenity-js/local-server": "2.32.5",
     "@serenity-js/mocha": "2.32.5",
     "@serenity-js/rest": "2.32.5",
+    "@serenity-js/web": "2.32.5",
     "@types/chai": "^4.3.0",
->>>>>>> d6dce465
     "@types/express": "^4.17.13",
     "@types/html-minifier": "^4.0.1",
     "@types/mocha": "^9.0.0",
