--- conflicted
+++ resolved
@@ -56,9 +56,9 @@
     "tiny-types": "^1.16.1"
   },
   "peerDependencies": {
-    "@serenity-js/cucumber": "^2.25.9",
-    "@serenity-js/jasmine": "^2.25.9",
-    "@serenity-js/mocha": "^2.25.9",
+    "@serenity-js/cucumber": "^2.26.0",
+    "@serenity-js/jasmine": "^2.26.0",
+    "@serenity-js/mocha": "^2.26.0",
     "protractor": "^5.0.0 || ^7.0.0",
     "selenium-webdriver": "^3.6.0"
   },
@@ -76,20 +76,12 @@
   "devDependencies": {
     "@documentation/esdoc-template": "2.0.0",
     "@integration/testing-tools": "2.0.0",
-<<<<<<< HEAD
-    "@serenity-js/cucumber": "2.25.9",
-    "@serenity-js/jasmine": "2.25.9",
-    "@serenity-js/local-server": "2.25.9",
-    "@serenity-js/mocha": "2.25.9",
-    "@serenity-js/rest": "2.25.9",
-=======
-    "@serenity-js/assertions": "2.25.6",
+    "@serenity-js/assertions": "2.26.0",
     "@serenity-js/cucumber": "2.26.0",
     "@serenity-js/jasmine": "2.26.0",
     "@serenity-js/local-server": "2.26.0",
     "@serenity-js/mocha": "2.26.0",
     "@serenity-js/rest": "2.26.0",
->>>>>>> 11eb2356
     "@types/express": "^4.17.9",
     "@types/html-minifier": "^4.0.0",
     "@types/mocha": "^8.2.2",
