{
  "name": "@serenity-js/protractor",
  "version": "2.29.6",
  "description": "Test your web apps with Serenity/JS",
  "author": {
    "name": "Jan Molak",
    "email": "jan.molak@smartcodeltd.co.uk",
    "url": "https://janmolak.com"
  },
  "funding": {
    "url": "https://github.com/sponsors/serenity-js"
  },
  "homepage": "https://serenity-js.org",
  "license": "Apache-2.0",
  "publishConfig": {
    "access": "public"
  },
  "main": "lib/index.js",
  "typings": "lib/index.d.ts",
  "keywords": [
    "serenity-js",
    "ui",
    "frontend",
    "angular",
    "react",
    "vue",
    "bdd",
    "tdd",
    "test",
    "testing"
  ],
  "scripts": {
    "clean": "rimraf .nyc_output lib target",
    "lint": "eslint --ext ts --config ../../.eslintrc.js .",
    "lint:fix": "npm run lint -- --fix",
    "debug": "node --inspect-brk node_modules/.bin/protractor ./spec/protractor.conf.js",
    "test": "cross-env PORT=8081 start-server-and-test test:start-server http://localhost:8081 test:protractor",
    "test:start-server": "static-content-server",
    "test:protractor": "nyc --report-dir ../../target/coverage/protractor protractor ./spec/protractor.conf.js",
    "compile": "tsc --project tsconfig.json",
    "site": "esdoc -c .esdoc.js"
  },
  "repository": {
    "type": "git",
    "url": "https://github.com/serenity-js/serenity-js.git"
  },
  "bugs": {
    "url": "https://github.com/serenity-js/serenity-js/issues"
  },
  "engines": {
    "node": "^12 || ^14 || ^16",
    "npm": "^6 || ^7"
  },
  "dependencies": {
    "@serenity-js/assertions": "2.29.6",
    "@serenity-js/core": "2.29.6",
    "deepmerge": "^4.2.2",
    "is-plain-object": "^5.0.0",
    "tiny-types": "^1.16.1"
  },
  "peerDependencies": {
    "@serenity-js/cucumber": "^2.29.0",
    "@serenity-js/jasmine": "^2.29.0",
    "@serenity-js/mocha": "^2.29.0",
    "protractor": "^5.0.0 || ^7.0.0",
    "selenium-webdriver": "^3.6.0"
  },
  "peerDependenciesMeta": {
    "@serenity-js/cucumber": {
      "optional": true
    },
    "@serenity-js/jasmine": {
      "optional": true
    },
    "@serenity-js/mocha": {
      "optional": true
    }
  },
  "devDependencies": {
    "@documentation/esdoc-template": "2.0.0",
    "@integration/testing-tools": "2.0.0",
<<<<<<< HEAD
    "@integration/web-testing-tools": "2.0.0",
    "@serenity-js/assertions": "2.29.4",
    "@serenity-js/cucumber": "2.29.4",
    "@serenity-js/jasmine": "2.29.4",
    "@serenity-js/local-server": "2.29.4",
    "@serenity-js/mocha": "2.29.4",
    "@serenity-js/rest": "2.29.4",
=======
    "@serenity-js/assertions": "2.29.5",
    "@serenity-js/cucumber": "2.29.6",
    "@serenity-js/jasmine": "2.29.6",
    "@serenity-js/local-server": "2.29.6",
    "@serenity-js/mocha": "2.29.6",
    "@serenity-js/rest": "2.29.6",
>>>>>>> 9763dd72
    "@types/express": "^4.17.12",
    "@types/html-minifier": "^4.0.0",
    "@types/mocha": "^8.2.2",
    "@types/selenium-webdriver": "^3.0.17",
    "axios": "^0.21.1",
    "body-parser": "^1.19.0",
    "cross-env": "^7.0.3",
    "express": "^4.17.1",
    "html-minifier": "^4.0.0",
    "mocha": "^9.0.1",
    "protractor": "^7.0.0",
    "start-server-and-test": "^1.12.5",
    "selenium-webdriver": "^3.6.0"
  },
  "nyc": {
    "include": [
      "src/**/*.ts"
    ],
    "exclude": [
      "src/**/*.d.ts",
      "lib",
      "node_modules",
      "spec"
    ],
    "extension": [
      ".ts"
    ],
    "require": [
      "ts-node/register"
    ],
    "reporter": [
      "json"
    ],
    "cache": true,
    "all": true
  }
}<|MERGE_RESOLUTION|>--- conflicted
+++ resolved
@@ -79,22 +79,13 @@
   "devDependencies": {
     "@documentation/esdoc-template": "2.0.0",
     "@integration/testing-tools": "2.0.0",
-<<<<<<< HEAD
     "@integration/web-testing-tools": "2.0.0",
-    "@serenity-js/assertions": "2.29.4",
-    "@serenity-js/cucumber": "2.29.4",
-    "@serenity-js/jasmine": "2.29.4",
-    "@serenity-js/local-server": "2.29.4",
-    "@serenity-js/mocha": "2.29.4",
-    "@serenity-js/rest": "2.29.4",
-=======
-    "@serenity-js/assertions": "2.29.5",
+    "@serenity-js/assertions": "2.29.6",
     "@serenity-js/cucumber": "2.29.6",
     "@serenity-js/jasmine": "2.29.6",
     "@serenity-js/local-server": "2.29.6",
     "@serenity-js/mocha": "2.29.6",
     "@serenity-js/rest": "2.29.6",
->>>>>>> 9763dd72
     "@types/express": "^4.17.12",
     "@types/html-minifier": "^4.0.0",
     "@types/mocha": "^8.2.2",
