{
  "name": "@serenity-js/protractor",
  "version": "2.32.2",
  "description": "Test your web apps with Serenity/JS",
  "author": {
    "name": "Jan Molak",
    "email": "jan.molak@smartcodeltd.co.uk",
    "url": "https://janmolak.com"
  },
  "funding": {
    "url": "https://github.com/sponsors/serenity-js"
  },
  "homepage": "https://serenity-js.org",
  "license": "Apache-2.0",
  "publishConfig": {
    "access": "public"
  },
  "main": "lib/index.js",
  "typings": "lib/index.d.ts",
  "keywords": [
    "serenity-js",
    "ui",
    "frontend",
    "angular",
    "react",
    "vue",
    "bdd",
    "tdd",
    "test",
    "testing"
  ],
  "scripts": {
    "clean": "rimraf .nyc_output lib target",
    "lint": "eslint --ext ts --config ../../.eslintrc.js .",
    "lint:fix": "npm run lint -- --fix",
    "debug": "node --inspect-brk node_modules/.bin/protractor ./spec/protractor.conf.js",
    "test": "nyc --report-dir ../../target/coverage/protractor protractor ./spec/protractor.conf.js",
    "compile": "tsc --project tsconfig.json",
    "site": "esdoc -c .esdoc.js"
  },
  "repository": {
    "type": "git",
    "url": "https://github.com/serenity-js/serenity-js.git"
  },
  "bugs": {
    "url": "https://github.com/serenity-js/serenity-js/issues"
  },
  "engines": {
    "node": "^12 || ^14 || ^16",
    "npm": "^6 || ^7"
  },
  "dependencies": {
    "@serenity-js/assertions": "2.32.2",
    "@serenity-js/core": "2.32.2",
    "deepmerge": "^4.2.2",
    "is-plain-object": "^5.0.0",
    "tiny-types": "^1.16.1"
  },
  "peerDependencies": {
    "@serenity-js/cucumber": "^2.29.0",
    "@serenity-js/jasmine": "^2.29.0",
    "@serenity-js/mocha": "^2.29.0",
    "protractor": "^5.0.0 || ^7.0.0",
    "selenium-webdriver": "^3.6.0"
  },
  "peerDependenciesMeta": {
    "@serenity-js/cucumber": {
      "optional": true
    },
    "@serenity-js/jasmine": {
      "optional": true
    },
    "@serenity-js/mocha": {
      "optional": true
    }
  },
  "devDependencies": {
    "@documentation/esdoc-template": "2.0.0",
    "@integration/testing-tools": "2.0.0",
<<<<<<< HEAD
    "@serenity-js/cucumber": "2.32.1",
    "@serenity-js/jasmine": "2.32.1",
    "@serenity-js/local-server": "2.32.1",
    "@serenity-js/mocha": "2.32.1",
    "@serenity-js/rest": "2.32.1",
    "@serenity-js/web": "2.32.1",
    "@types/chai": "^4.2.21",
=======
    "@integration/web-testing-tools": "2.0.0",
    "@serenity-js/cucumber": "2.32.2",
    "@serenity-js/jasmine": "2.32.2",
    "@serenity-js/local-server": "2.32.2",
    "@serenity-js/mocha": "2.32.2",
    "@serenity-js/rest": "2.32.2",
    "@types/chai": "^4.2.22",
>>>>>>> 327f61fa
    "@types/express": "^4.17.13",
    "@types/html-minifier": "^4.0.1",
    "@types/mocha": "^9.0.0",
    "@types/selenium-webdriver": "^3.0.19",
    "axios": "^0.21.4",
    "body-parser": "^1.19.0",
    "cross-env": "^7.0.3",
    "express": "^4.17.1",
    "html-minifier": "^4.0.0",
    "mocha": "^9.1.1",
    "protractor": "^7.0.0",
    "selenium-webdriver": "^3.6.0",
    "ts-node": "^10.2.1",
    "typescript": "^4.4.3"
  },
  "nyc": {
    "include": [
      "src/**/*.ts"
    ],
    "exclude": [
      "src/**/*.d.ts",
      "lib",
      "node_modules",
      "spec"
    ],
    "extension": [
      ".ts"
    ],
    "require": [
      "ts-node/register"
    ],
    "reporter": [
      "json",
      "html"
    ],
    "cache": true,
    "all": true
  }
}<|MERGE_RESOLUTION|>--- conflicted
+++ resolved
@@ -77,23 +77,13 @@
   "devDependencies": {
     "@documentation/esdoc-template": "2.0.0",
     "@integration/testing-tools": "2.0.0",
-<<<<<<< HEAD
-    "@serenity-js/cucumber": "2.32.1",
-    "@serenity-js/jasmine": "2.32.1",
-    "@serenity-js/local-server": "2.32.1",
-    "@serenity-js/mocha": "2.32.1",
-    "@serenity-js/rest": "2.32.1",
-    "@serenity-js/web": "2.32.1",
-    "@types/chai": "^4.2.21",
-=======
-    "@integration/web-testing-tools": "2.0.0",
     "@serenity-js/cucumber": "2.32.2",
     "@serenity-js/jasmine": "2.32.2",
     "@serenity-js/local-server": "2.32.2",
     "@serenity-js/mocha": "2.32.2",
     "@serenity-js/rest": "2.32.2",
+    "@serenity-js/web": "2.32.2",
     "@types/chai": "^4.2.22",
->>>>>>> 327f61fa
     "@types/express": "^4.17.13",
     "@types/html-minifier": "^4.0.1",
     "@types/mocha": "^9.0.0",
@@ -106,6 +96,7 @@
     "mocha": "^9.1.1",
     "protractor": "^7.0.0",
     "selenium-webdriver": "^3.6.0",
+    "start-server-and-test": "^1.14.0",
     "ts-node": "^10.2.1",
     "typescript": "^4.4.3"
   },
@@ -126,8 +117,7 @@
       "ts-node/register"
     ],
     "reporter": [
-      "json",
-      "html"
+      "json"
     ],
     "cache": true,
     "all": true
