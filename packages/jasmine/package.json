--- conflicted
+++ resolved
@@ -55,13 +55,8 @@
     "@integration/testing-tools": "2.0.0",
     "@types/chai": "^4.2.22",
     "@types/mocha": "^9.0.0",
-<<<<<<< HEAD
     "jasmine": "^3.10.0",
-    "mocha": "^9.1.1",
-=======
-    "jasmine": "^3.9.0",
     "mocha": "^9.1.3",
->>>>>>> 72e7e0c4
     "ts-node": "^10.2.1",
     "typescript": "^4.4.3"
   },
