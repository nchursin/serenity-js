import expect = require('../../expect');

import * as _ from 'lodash';
import { Result, SceneFinished } from '../../../src/serenity/domain';
import { spawner } from '../../support/spawner';

describe('When working with Cucumber', function () {

    this.timeout(30 * 1000);    // it might take a while to start up the selenium server

    const protractorSpawner = spawner(
        process.cwd() + '/node_modules/.bin/protractor',
        { cwd: __dirname, silent: true },
    );

    const protractor = (specs: string) => protractorSpawner('protractor.conf.js',
        '--specs', specs,
        '--cucumberOpts.tags', '~@wip',
    );

    describe('Serenity/JS', () => {

        const stepApiTypes = 4;
        const messagesPerStep = 4;
        const messagesPerFeature = stepApiTypes * messagesPerStep;

        it ('reports passing scenarios', () => {
            let spawned = protractor('**/*passing_scenario.feature');

            return expect(spawned.result).to.be.eventually.fulfilled.then(() => {
                expect(spawned.messages).to.have.lengthOf(messagesPerFeature);

                let lastMessages = _.chunk(spawned.messages, messagesPerStep).map(chunk => chunk.pop());

                lastMessages.forEach(lastMessage => {
                    expect(lastMessage).to.be.instanceOf(SceneFinished);
                    expect(Result[lastMessage.value.result]).to.equal(Result[Result.SUCCESS]);
                });
            });
        });

        it ('ignores skipped scenarios', () => {
<<<<<<< HEAD
            let spawned = protractor('protractor.conf.js',
                '--specs', '**/*skipped_scenario.feature',
                '--cucumberOpts.tags', '~@wip',
                '--disableChecks',  // until https://github.com/angular/protractor/issues/3978 is fixed
            );
=======
            let spawned = protractor('**/*skipped_scenario.feature');
>>>>>>> b5dbbc26

            return expect(spawned.result).to.be.eventually.fulfilled.then(() => {
                expect(spawned.messages).to.have.lengthOf(0);
            });
        });

        it ('reports implicitly pending scenarios', () => {
            let spawned = protractor('**/*implicitly_pending_scenario.feature');

            return expect(spawned.result).to.be.eventually.fulfilled.then(() => {
                expect(spawned.messages).to.have.lengthOf(messagesPerStep);

                let lastMessage = spawned.messages.pop();

                expect(lastMessage).to.be.instanceOf(SceneFinished);
                expect(Result[lastMessage.value.result]).to.equal(Result[Result.PENDING]);
            });
        });

        it ('reports explicitly pending scenarios', () => {
            let spawned = protractor('**/*explicitly_pending_scenario.feature');

            return expect(spawned.result).to.be.eventually.fulfilled.then(() => {
                expect(spawned.messages).to.have.lengthOf(messagesPerFeature);

<<<<<<< HEAD
            let spawned = protractor('protractor.conf.js',
                '--specs', '**/*failing_scenario.feature',
                '--disableChecks',  // until https://github.com/angular/protractor/issues/3978 is fixed
            );
=======
                let lastMessages = _.chunk(spawned.messages, messagesPerStep).map(chunk => chunk.pop());

                lastMessages.forEach(lastMessage => {
                    expect(lastMessage).to.be.instanceOf(SceneFinished);
                    expect(Result[lastMessage.value.result]).to.equal(Result[Result.PENDING]);
                });
            });
        });

        it('reports failing scenarios', () => {
            let spawned = protractor('**/*failing_scenario.feature');
>>>>>>> b5dbbc26

            return expect(spawned.result).to.be.eventually.rejected.then(() => {
                expect(spawned.messages).to.have.lengthOf(messagesPerFeature);

                let lastMessages = _.chunk(spawned.messages, messagesPerStep).map(chunk => chunk.pop());

                lastMessages.forEach(lastMessage => {
                    expect(lastMessage).to.be.instanceOf(SceneFinished);
                    expect(Result[lastMessage.value.result]).to.equal(Result[Result.FAILURE]);
                });
            });
        });
    });
});<|MERGE_RESOLUTION|>--- conflicted
+++ resolved
@@ -16,6 +16,7 @@
     const protractor = (specs: string) => protractorSpawner('protractor.conf.js',
         '--specs', specs,
         '--cucumberOpts.tags', '~@wip',
+        '--disableChecks',  // needed until https://github.com/angular/protractor/issues/3978 is fixed
     );
 
     describe('Serenity/JS', () => {
@@ -40,15 +41,7 @@
         });
 
         it ('ignores skipped scenarios', () => {
-<<<<<<< HEAD
-            let spawned = protractor('protractor.conf.js',
-                '--specs', '**/*skipped_scenario.feature',
-                '--cucumberOpts.tags', '~@wip',
-                '--disableChecks',  // until https://github.com/angular/protractor/issues/3978 is fixed
-            );
-=======
             let spawned = protractor('**/*skipped_scenario.feature');
->>>>>>> b5dbbc26
 
             return expect(spawned.result).to.be.eventually.fulfilled.then(() => {
                 expect(spawned.messages).to.have.lengthOf(0);
@@ -74,12 +67,6 @@
             return expect(spawned.result).to.be.eventually.fulfilled.then(() => {
                 expect(spawned.messages).to.have.lengthOf(messagesPerFeature);
 
-<<<<<<< HEAD
-            let spawned = protractor('protractor.conf.js',
-                '--specs', '**/*failing_scenario.feature',
-                '--disableChecks',  // until https://github.com/angular/protractor/issues/3978 is fixed
-            );
-=======
                 let lastMessages = _.chunk(spawned.messages, messagesPerStep).map(chunk => chunk.pop());
 
                 lastMessages.forEach(lastMessage => {
@@ -91,7 +78,6 @@
 
         it('reports failing scenarios', () => {
             let spawned = protractor('**/*failing_scenario.feature');
->>>>>>> b5dbbc26
 
             return expect(spawned.result).to.be.eventually.rejected.then(() => {
                 expect(spawned.messages).to.have.lengthOf(messagesPerFeature);
