{
  "name": "@examples/webdriverio-mocha",
  "version": "2.0.0",
  "description": "Example implementation of a test suite using WebdriverIO and Mocha",
  "author": {
    "name": "Jan Molak",
    "email": "jan.molak@smartcodeltd.co.uk",
    "url": "https://janmolak.com"
  },
  "homepage": "https://serenity-js.org",
  "license": "Apache-2.0",
  "private": true,
  "config": {
    "access": "private"
  },
  "scripts": {
    "clean": "rimraf target",
    "lint": "eslint --ext ts --config ../../.eslintrc.js",
    "test:update-serenity": "serenity-bdd update --ignoreSSL",
    "test:acceptance": "wdio wdio.conf.ts",
    "test:report": "serenity-bdd run",
    "test": "failsafe clean test:update-serenity test:acceptance test:report",
    "verify": "npm test"
  },
  "repository": {
    "type": "git",
    "url": "https://github.com/serenity-js/serenity-js.git"
  },
  "bugs": {
    "url": "https://github.com/serenity-js/serenity-js/issues"
  },
  "engines": {
    "node": "^12 || ^14 || ^16",
    "npm": "^6 || ^7 || ^8"
  },
  "devDependencies": {
    "@serenity-js/console-reporter": "^2.0.0",
    "@serenity-js/core": "^2.0.0",
    "@serenity-js/mocha": "^2.0.0",
    "@serenity-js/webdriverio": "^2.0.0",
    "@serenity-js/serenity-bdd": "^2.0.0",
<<<<<<< HEAD
    "@wdio/cli": "^7.16.2",
    "@wdio/local-runner": "^7.16.2",
    "@wdio/mocha-framework": "^7.16.1",
    "@wdio/spec-reporter": "^7.16.1",
    "@wdio/reporter": "^7.16.1",
    "@types/mocha": "^9.0.0",
    "mocha": "^9.1.1",
    "npm-failsafe": "^0.4.3",
    "webdriverio": "^7.16.2",
=======
    "@wdio/cli": "^7.16.4",
    "@wdio/local-runner": "^7.16.4",
    "@wdio/mocha-framework": "^7.16.4",
    "@wdio/spec-reporter": "^7.16.4",
    "@wdio/reporter": "^7.16.3",
    "@types/mocha": "^9.0.0",
    "mocha": "^9.1.1",
    "npm-failsafe": "^0.4.3",
    "webdriverio": "^7.16.4",
>>>>>>> 72e7e0c4
    "ts-node": "^10.2.1",
    "typescript": "^4.4.3"
  }
}<|MERGE_RESOLUTION|>--- conflicted
+++ resolved
@@ -39,17 +39,6 @@
     "@serenity-js/mocha": "^2.0.0",
     "@serenity-js/webdriverio": "^2.0.0",
     "@serenity-js/serenity-bdd": "^2.0.0",
-<<<<<<< HEAD
-    "@wdio/cli": "^7.16.2",
-    "@wdio/local-runner": "^7.16.2",
-    "@wdio/mocha-framework": "^7.16.1",
-    "@wdio/spec-reporter": "^7.16.1",
-    "@wdio/reporter": "^7.16.1",
-    "@types/mocha": "^9.0.0",
-    "mocha": "^9.1.1",
-    "npm-failsafe": "^0.4.3",
-    "webdriverio": "^7.16.2",
-=======
     "@wdio/cli": "^7.16.4",
     "@wdio/local-runner": "^7.16.4",
     "@wdio/mocha-framework": "^7.16.4",
@@ -59,7 +48,6 @@
     "mocha": "^9.1.1",
     "npm-failsafe": "^0.4.3",
     "webdriverio": "^7.16.4",
->>>>>>> 72e7e0c4
     "ts-node": "^10.2.1",
     "typescript": "^4.4.3"
   }
