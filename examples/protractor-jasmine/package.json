{
  "name": "@serenity-js-examples/protractor-jasmine",
  "version": "2.0.0",
  "description": "Example implementation of a test suite using Protractor and Jasmine to exercise a Web interface",
  "author": {
    "name": "Jan Molak",
    "email": "jan.molak@smartcodeltd.co.uk",
    "url": "https://janmolak.com"
  },
  "homepage": "https://serenity-js.org",
  "license": "Apache-2.0",
  "private": true,
  "config": {
    "access": "private"
  },
  "main": "lib/index.js",
  "typings": "lib/index.d.ts",
  "scripts": {
    "clean": "rimraf target",
    "lint": "eslint --ext ts --config ../../.eslintrc.js",
    "test:update-serenity": "serenity-bdd update --ignoreSSL",
    "test:acceptance": "protractor ./protractor.conf.js",
    "test:report": "serenity-bdd run",
    "test": "failsafe clean test:update-serenity test:acceptance test:report",
    "verify": "npm test"
  },
  "repository": {
    "type": "git",
    "url": "https://github.com/serenity-js/serenity-js.git"
  },
  "bugs": {
    "url": "https://github.com/serenity-js/serenity-js/issues"
  },
  "engines": {
    "node": "^12 || ^14 || ^16",
    "npm": "^6 || ^7"
  },
  "devDependencies": {
    "@serenity-js/assertions": "^2.0.0",
    "@serenity-js/console-reporter": "^2.0.0",
    "@serenity-js/core": "^2.0.0",
    "@serenity-js/jasmine": "^2.0.0",
    "@serenity-js/local-server": "^2.0.0",
    "@serenity-js/protractor": "^2.0.0",
    "@serenity-js/rest": "^2.0.0",
    "@serenity-js/serenity-bdd": "^2.0.0",
    "@types/chai": "^4.2.21",
    "@types/express": "^4.17.13",
    "@types/jasmine": "^3.6.2",
    "express": "^4.17.1",
    "jasmine": "^3.6.3",
    "npm-failsafe": "^0.4.3",
    "protractor": "^7.0.0",
<<<<<<< HEAD
    "ts-node": "^10.0.0",
    "typescript": "^4.3.2"
  },
  "dependencies": {
    "@types/chai": "^4.2.21",
=======
>>>>>>> 6e623fd3
    "ts-node": "^10.1.0",
    "typescript": "^4.3.5"
  }
}<|MERGE_RESOLUTION|>--- conflicted
+++ resolved
@@ -51,14 +51,6 @@
     "jasmine": "^3.6.3",
     "npm-failsafe": "^0.4.3",
     "protractor": "^7.0.0",
-<<<<<<< HEAD
-    "ts-node": "^10.0.0",
-    "typescript": "^4.3.2"
-  },
-  "dependencies": {
-    "@types/chai": "^4.2.21",
-=======
->>>>>>> 6e623fd3
     "ts-node": "^10.1.0",
     "typescript": "^4.3.5"
   }
