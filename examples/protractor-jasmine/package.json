--- conflicted
+++ resolved
@@ -52,11 +52,7 @@
     "jasmine": "^3.10.0",
     "npm-failsafe": "^0.4.3",
     "protractor": "^7.0.0",
-<<<<<<< HEAD
-    "ts-node": "^10.2.1",
-=======
     "ts-node": "^10.4.0",
->>>>>>> 0c706f75
     "typescript": "^4.5.2"
   }
 }