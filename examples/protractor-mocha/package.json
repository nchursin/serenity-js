--- conflicted
+++ resolved
@@ -44,12 +44,8 @@
     "@serenity-js/protractor": "^2.0.0",
     "@serenity-js/rest": "^2.0.0",
     "@serenity-js/serenity-bdd": "^2.0.0",
-<<<<<<< HEAD
     "@serenity-js/web": "^2.0.0",
-    "@types/chai": "^4.2.22",
-=======
     "@types/chai": "^4.3.0",
->>>>>>> d6dce465
     "@types/express": "^4.17.13",
     "@types/mocha": "^9.0.0",
     "express": "^4.17.1",
