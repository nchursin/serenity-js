--- conflicted
+++ resolved
@@ -47,13 +47,8 @@
     "@wdio/types": "^7.16.3",
     "@wdio/reporter": "^7.16.3",
     "npm-failsafe": "^0.4.3",
-<<<<<<< HEAD
     "webdriverio": "^7.16.9",
-    "ts-node": "^10.2.1",
-=======
-    "webdriverio": "^7.16.4",
     "ts-node": "^10.4.0",
->>>>>>> 0c706f75
     "typescript": "^4.5.2"
   }
 }