--- conflicted
+++ resolved
@@ -39,27 +39,15 @@
     "@serenity-js/jasmine": "^2.0.0",
     "@serenity-js/webdriverio": "^2.0.0",
     "@serenity-js/serenity-bdd": "^2.0.0",
-<<<<<<< HEAD
-    "@wdio/cli": "^7.16.2",
-    "@wdio/local-runner": "^7.16.2",
-    "@wdio/jasmine-framework": "^7.16.1",
-    "@wdio/spec-reporter": "^7.16.1",
-    "@wdio/reporter": "^7.16.1",
-    "@types/jasmine": "^3.9.1",
-    "jasmine": "^3.10.0",
-    "npm-failsafe": "^0.4.3",
-    "webdriverio": "^7.16.2",
-=======
     "@wdio/cli": "^7.16.4",
     "@wdio/local-runner": "^7.16.4",
     "@wdio/jasmine-framework": "^7.16.4",
     "@wdio/spec-reporter": "^7.16.4",
     "@wdio/reporter": "^7.16.3",
-    "@types/jasmine": "^3.8.2",
-    "jasmine": "^3.8.0",
+    "@types/jasmine": "^3.10.2",
+    "jasmine": "^3.10.0",
     "npm-failsafe": "^0.4.3",
     "webdriverio": "^7.16.4",
->>>>>>> 72e7e0c4
     "ts-node": "^10.2.1",
     "typescript": "^4.4.3"
   }
