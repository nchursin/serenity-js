--- conflicted
+++ resolved
@@ -43,11 +43,7 @@
     "cross-env": "^7.0.3",
     "mocha": "^9.1.1",
     "nodemon": "^2.0.6",
-<<<<<<< HEAD
-    "ts-node": "^10.2.1",
-=======
     "ts-node": "^10.4.0",
->>>>>>> 0c706f75
     "typescript": "^4.5.2"
   },
   "dependencies": {
