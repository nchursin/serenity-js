{
  "name": "@examples/protractor-jasmine-todomvc",
  "version": "2.0.0",
  "description": "Example implementation of a test suite using Protractor and Jasmine to exercise a Web interface",
  "author": {
    "name": "Jan Molak",
    "email": "jan.molak@smartcodeltd.co.uk",
    "url": "https://janmolak.com"
  },
  "homepage": "https://serenity-js.org",
  "license": "Apache-2.0",
  "private": true,
  "config": {
    "access": "private"
  },
  "main": "lib/index.js",
  "typings": "lib/index.d.ts",
  "scripts": {
    "clean": "rimraf target",
    "lint": "eslint --ext ts --config ../../.eslintrc.js",
    "test:update-serenity": "serenity-bdd update --ignoreSSL",
    "test:acceptance": "protractor ./protractor.conf.js",
    "test:report": "serenity-bdd run",
    "test": "failsafe clean test:update-serenity test:acceptance test:report",
    "verify": "npm test"
  },
  "repository": {
    "type": "git",
    "url": "https://github.com/serenity-js/serenity-js.git"
  },
  "bugs": {
    "url": "https://github.com/serenity-js/serenity-js/issues"
  },
  "engines": {
    "node": "^12 || ^14 || ^16",
    "npm": "^6 || ^7 || ^8"
  },
  "devDependencies": {
    "@serenity-js/assertions": "^2.0.0",
    "@serenity-js/console-reporter": "^2.0.0",
    "@serenity-js/core": "^2.0.0",
    "@serenity-js/jasmine": "^2.0.0",
    "@serenity-js/protractor": "^2.0.0",
    "@serenity-js/rest": "^2.0.0",
    "@serenity-js/web": "^2.0.0",
    "@serenity-js/serenity-bdd": "^2.0.0",
<<<<<<< HEAD
    "@types/chai": "^4.2.22",
    "@types/jasmine": "^3.10.2",
    "jasmine": "^3.10.0",
=======
    "@types/chai": "^4.3.0",
    "@types/jasmine": "^3.8.2",
    "jasmine": "^3.8.0",
>>>>>>> d6dce465
    "npm-failsafe": "^0.4.3",
    "protractor": "^7.0.0",
    "ts-node": "^10.4.0",
    "typescript": "^4.5.2"
  }
}<|MERGE_RESOLUTION|>--- conflicted
+++ resolved
@@ -44,15 +44,9 @@
     "@serenity-js/rest": "^2.0.0",
     "@serenity-js/web": "^2.0.0",
     "@serenity-js/serenity-bdd": "^2.0.0",
-<<<<<<< HEAD
-    "@types/chai": "^4.2.22",
+    "@types/chai": "^4.3.0",
     "@types/jasmine": "^3.10.2",
     "jasmine": "^3.10.0",
-=======
-    "@types/chai": "^4.3.0",
-    "@types/jasmine": "^3.8.2",
-    "jasmine": "^3.8.0",
->>>>>>> d6dce465
     "npm-failsafe": "^0.4.3",
     "protractor": "^7.0.0",
     "ts-node": "^10.4.0",
