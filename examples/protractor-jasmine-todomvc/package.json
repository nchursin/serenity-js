{
  "name": "@serenity-js-examples/protractor-jasmine-todomvc",
  "version": "2.0.1-alpha.82",
  "description": "Example implementation of a test suite using Protractor and Jasmine to exercise a Web interface",
  "author": {
    "name": "Jan Molak",
    "email": "jan.molak@smartcodeltd.co.uk",
    "url": "https://janmolak.com"
  },
  "homepage": "http://serenity-js.org",
  "license": "Apache-2.0",
  "private": true,
  "config": {
    "access": "private"
  },
  "main": "lib/index.js",
  "typings": "lib/index.d.ts",
  "scripts": {
    "clean": "rimraf target",
    "lint": "tslint --project tsconfig-lint.json --config ../../tslint.json --format stylish",
    "test:update-serenity": "serenity-bdd update --ignoreSSL",
    "test:acceptance": "protractor ./protractor.conf.js",
    "test:report": "serenity-bdd run",
    "test": "failsafe clean test:update-serenity test:acceptance test:report",
    "verify": "npm test"
  },
  "repository": {
    "type": "git",
    "url": "https://github.com/jan-molak/serenity-js.git"
  },
  "bugs": {
    "url": "https://github.com/jan-molak/serenity-js/issues"
  },
  "engines": {
    "node": ">= 6.9.x",
    "npm": ">= 3"
  },
  "devDependencies": {
<<<<<<< HEAD
    "@serenity-js/assertions": "2.0.1-alpha.81",
    "@serenity-js/core": "2.0.1-alpha.81",
    "@serenity-js/jasmine": "2.0.1-alpha.81",
    "@serenity-js/protractor": "2.0.1-alpha.81",
    "@serenity-js/rest": "2.0.1-alpha.81",
    "@serenity-js/serenity-bdd": "2.0.1-alpha.81",
=======
    "@serenity-js/assertions": "2.0.1-alpha.82",
    "@serenity-js/core": "2.0.1-alpha.82",
    "@serenity-js/jasmine": "2.0.1-alpha.82",
    "@serenity-js/protractor": "2.0.1-alpha.82",
    "@serenity-js/serenity-bdd": "2.0.1-alpha.82",
>>>>>>> 92293bf7
    "@types/jasmine": "^3.4.0",
    "chromedriver": "^77.0.0",
    "npm-failsafe": "0.4.1",
    "protractor": "^5.4.2",
    "ts-node": "^8.1.0",
    "typescript": "^3.4.5"
  }
}<|MERGE_RESOLUTION|>--- conflicted
+++ resolved
@@ -36,20 +36,12 @@
     "npm": ">= 3"
   },
   "devDependencies": {
-<<<<<<< HEAD
-    "@serenity-js/assertions": "2.0.1-alpha.81",
-    "@serenity-js/core": "2.0.1-alpha.81",
-    "@serenity-js/jasmine": "2.0.1-alpha.81",
-    "@serenity-js/protractor": "2.0.1-alpha.81",
-    "@serenity-js/rest": "2.0.1-alpha.81",
-    "@serenity-js/serenity-bdd": "2.0.1-alpha.81",
-=======
     "@serenity-js/assertions": "2.0.1-alpha.82",
     "@serenity-js/core": "2.0.1-alpha.82",
     "@serenity-js/jasmine": "2.0.1-alpha.82",
     "@serenity-js/protractor": "2.0.1-alpha.82",
+    "@serenity-js/rest": "2.0.1-alpha.82",
     "@serenity-js/serenity-bdd": "2.0.1-alpha.82",
->>>>>>> 92293bf7
     "@types/jasmine": "^3.4.0",
     "chromedriver": "^77.0.0",
     "npm-failsafe": "0.4.1",
